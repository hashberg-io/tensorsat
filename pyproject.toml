--- conflicted
+++ resolved
@@ -14,11 +14,7 @@
     "autoray>=0.7.0",
     "cotengra>=0.7.0",
     "optuna>=4.2.0",
-<<<<<<< HEAD
     "kahypar>=1.3.5",
-=======
-    "kahypar>=1.3.5"
->>>>>>> 71af6119
 ]
 classifiers = [
     "Programming Language :: Python :: 3",
@@ -64,15 +60,11 @@
 strict = true
 
 [dependency-groups]
-<<<<<<< HEAD
-dev = ["pytest>=8.0", "mypy>=1.15.0"]
-
-[project.scripts]
-benchmark = "tensorsat.benchmark:main"
-=======
 dev = [
     "pytest>=8.0",
     "mypy>=1.15.0",
     "ruff>=0.11.4",
 ]
->>>>>>> 71af6119
+
+[project.scripts]
+benchmark = "tensorsat.benchmark:main"